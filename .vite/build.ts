import { build, InlineConfig } from 'vite';
import { resolve } from 'path';
import { fileURLToPath } from 'url';
import jisonPlugin from './jisonPlugin.js';
import pkg from '../package.json' assert { type: 'json' };
<<<<<<< HEAD
=======
type OutputOptions = Exclude<
  Exclude<InlineConfig['build'], undefined>['rollupOptions'],
  undefined
>['output'];
>>>>>>> 1e717984

const { dependencies } = pkg;
const watch = process.argv.includes('--watch');
const __dirname = fileURLToPath(new URL('.', import.meta.url));

type OutputOptions = Exclude<
  Exclude<InlineConfig['build'], undefined>['rollupOptions'],
  undefined
>['output'];

const packageOptions = {
  mermaid: {
    name: 'mermaid',
    file: 'mermaid.ts',
  },
  'mermaid-mindmap': {
    name: 'mermaid-mindmap',
    file: 'registry.ts',
  },
};

interface BuildOptions {
  minify: boolean | 'esbuild';
  core?: boolean;
  watch?: boolean;
  packageName: keyof typeof packageOptions;
}

export const getBuildConfig = ({
  minify,
  core,
  watch,
  packageName,
}: BuildOptions): InlineConfig => {
  const external = ['require', 'fs', 'path'];
<<<<<<< HEAD
  const { name, file } = packageOptions[packageName];
=======
>>>>>>> 1e717984
  let output: OutputOptions = [
    {
      name,
      format: 'esm',
      sourcemap: true,
      entryFileNames: `[name].esm${minify ? '.min' : ''}.mjs`,
    },
    {
      name,
      format: 'umd',
      sourcemap: true,
      entryFileNames: `[name]${minify ? '.min' : ''}.js`,
    },
  ];

  if (core) {
    // Core build is used to generate file without bundled dependencies.
    // This is used by downstream projects to bundle dependencies themselves.
    external.push(...Object.keys(dependencies));
<<<<<<< HEAD
    output = {
      name,
      format: 'esm',
      sourcemap: true,
      entryFileNames: `[name].core.mjs`,
    };
=======
    // This needs to be an array. Otherwise vite will build esm & umd with same name and overwrite esm with umd.
    output = [
      {
        format: 'esm',
        sourcemap: true,
        entryFileNames: `[name].core.mjs`,
      },
    ];
>>>>>>> 1e717984
  }

  const config: InlineConfig = {
    configFile: false,
    build: {
      emptyOutDir: false,
      outDir: resolve(__dirname, `../packages/${packageName}/dist`),
      lib: {
        entry: resolve(__dirname, `../packages/${packageName}/src/${file}`),
        name,
        // the proper extensions will be added
        fileName: name,
      },
      minify,
      rollupOptions: {
        external,
        output,
      },
    },
    resolve: {
      extensions: ['.jison', '.js', '.ts', '.json'],
    },
    plugins: [jisonPlugin()],
  };

  if (watch && config.build) {
    config.build.watch = {
      include: 'src/**',
    };
  }

  return config;
};

const buildPackage = async (packageName: keyof typeof packageOptions) => {
  return Promise.allSettled([
    build(getBuildConfig({ minify: false, packageName })),
    build(getBuildConfig({ minify: 'esbuild', packageName })),
    build(getBuildConfig({ minify: true, core: true, packageName })),
  ]);
};

const main = async () => {
  const packageNames = Object.keys(packageOptions) as (keyof typeof packageOptions)[];
  for (const pkg of packageNames) {
    await buildPackage(pkg);
  }
};

if (watch) {
  build(getBuildConfig({ minify: false, watch, packageName: 'mermaid' }));
} else {
<<<<<<< HEAD
  void main();
=======
  build(getBuildConfig({ minify: false }));
  build(getBuildConfig({ minify: 'esbuild' }));
  build(getBuildConfig({ minify: false, core: true }));
>>>>>>> 1e717984
}<|MERGE_RESOLUTION|>--- conflicted
+++ resolved
@@ -3,13 +3,6 @@
 import { fileURLToPath } from 'url';
 import jisonPlugin from './jisonPlugin.js';
 import pkg from '../package.json' assert { type: 'json' };
-<<<<<<< HEAD
-=======
-type OutputOptions = Exclude<
-  Exclude<InlineConfig['build'], undefined>['rollupOptions'],
-  undefined
->['output'];
->>>>>>> 1e717984
 
 const { dependencies } = pkg;
 const watch = process.argv.includes('--watch');
@@ -45,10 +38,7 @@
   packageName,
 }: BuildOptions): InlineConfig => {
   const external = ['require', 'fs', 'path'];
-<<<<<<< HEAD
   const { name, file } = packageOptions[packageName];
-=======
->>>>>>> 1e717984
   let output: OutputOptions = [
     {
       name,
@@ -68,14 +58,6 @@
     // Core build is used to generate file without bundled dependencies.
     // This is used by downstream projects to bundle dependencies themselves.
     external.push(...Object.keys(dependencies));
-<<<<<<< HEAD
-    output = {
-      name,
-      format: 'esm',
-      sourcemap: true,
-      entryFileNames: `[name].core.mjs`,
-    };
-=======
     // This needs to be an array. Otherwise vite will build esm & umd with same name and overwrite esm with umd.
     output = [
       {
@@ -84,7 +66,6 @@
         entryFileNames: `[name].core.mjs`,
       },
     ];
->>>>>>> 1e717984
   }
 
   const config: InlineConfig = {
@@ -123,7 +104,7 @@
   return Promise.allSettled([
     build(getBuildConfig({ minify: false, packageName })),
     build(getBuildConfig({ minify: 'esbuild', packageName })),
-    build(getBuildConfig({ minify: true, core: true, packageName })),
+    build(getBuildConfig({ minify: false, core: true, packageName })),
   ]);
 };
 
@@ -137,11 +118,5 @@
 if (watch) {
   build(getBuildConfig({ minify: false, watch, packageName: 'mermaid' }));
 } else {
-<<<<<<< HEAD
   void main();
-=======
-  build(getBuildConfig({ minify: false }));
-  build(getBuildConfig({ minify: 'esbuild' }));
-  build(getBuildConfig({ minify: false, core: true }));
->>>>>>> 1e717984
 }