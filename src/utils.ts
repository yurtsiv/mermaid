--- conflicted
+++ resolved
@@ -44,8 +44,8 @@
 /**
  * @function detectInit Detects the init config object from the text
  * @param config
- *
  * @param config
+ *
  *   ```mermaid
  *
  *   %%{init: {"theme": "debug", "logLevel": 1 }}%%
@@ -634,7 +634,8 @@
  * If the wrapped text text has greater height, we extend the height, so it's value won't overflow.
  *
  * @param {any} text The text to measure
- * @param {any} config - The config for fontSize, fontFamily, and fontWeight all impacting the resulting size
+ * @param {any} config - The config for fontSize, fontFamily, and fontWeight all impacting the
+ *   resulting size
  * @returns {any} - The height for the given text
  */
 export const calculateTextHeight = function (text, config) {
@@ -649,7 +650,8 @@
  * This calculates the width of the given text, font size and family.
  *
  * @param {any} text - The text to calculate the width of
- * @param {any} config - The config for fontSize, fontFamily, and fontWeight all impacting the resulting size
+ * @param {any} config - The config for fontSize, fontFamily, and fontWeight all impacting the
+ *   resulting size
  * @returns {any} - The width for the given text
  */
 export const calculateTextWidth = function (text, config) {
@@ -658,7 +660,8 @@
 };
 
 /**
- * This calculates the dimensions of the given text, font size, font family, font weight, and margins.
+ * This calculates the dimensions of the given text, font size, font family, font weight, and
+ * margins.
  *
  * @param {any} text - The text to calculate the width of
  * @param {any} config - The config for fontSize, fontFamily, fontWeight, and margin all impacting
@@ -729,7 +732,8 @@
  * Applys d3 attributes
  *
  * @param {any} d3Elem D3 Element to apply the attributes onto
- * @param {[string, string][]} attrs Object.keys equivalent format of key to value mapping of attributes
+ * @param {[string, string][]} attrs Object.keys equivalent format of key to value mapping of
+ *   attributes
  */
 const d3Attrs = function (d3Elem, attrs) {
   for (const attr of attrs) {
@@ -737,95 +741,6 @@
   }
 };
 
-<<<<<<< HEAD
-/**
- * Gives attributes for an SVG's size given arguments
- *
- * @param {number} height The height of the SVG
- * @param {number} width The width of the SVG
- * @param {boolean} useMaxWidth Whether or not to use max-width and set width to 100%
- * @returns {Map<'height' | 'width' | 'style', string>} Attributes for the SVG
- */
-export const calculateSvgSizeAttrs = function (height, width, useMaxWidth) {
-  const attrs = new Map();
-  // attrs.set('height', height);
-  if (useMaxWidth) {
-    attrs.set('width', '100%');
-    attrs.set('style', `max-width: ${width}px;`);
-  } else {
-    attrs.set('width', width);
-  }
-  return attrs;
-};
-
-/**
- * Applies attributes from `calculateSvgSizeAttrs`
- *
- * @param {SVGSVGElement} svgElem The SVG Element to configure
- * @param {number} height The height of the SVG
- * @param {number} width The width of the SVG
- * @param {boolean} useMaxWidth Whether or not to use max-width and set width to 100%
- */
-export const configureSvgSize = function (svgElem, height, width, useMaxWidth) {
-  const attrs = calculateSvgSizeAttrs(height, 1 * width, useMaxWidth);
-  d3Attrs(svgElem, attrs);
-};
-export const setupGraphViewbox = function (graph, svgElem, padding, useMaxWidth) {
-  const svgBounds = svgElem.node().getBBox();
-  const sWidth = svgBounds.width;
-  const sHeight = svgBounds.height;
-
-  log.info(`SVG bounds: ${sWidth}x${sHeight}`, svgBounds);
-
-  let width = graph._label.width;
-  let height = graph._label.height;
-  log.info(`Graph bounds: ${width}x${height}`, graph);
-
-  // let tx = 0;
-  // let ty = 0;
-  // if (sWidth > width) {
-  //   tx = (sWidth - width) / 2 + padding;
-  width = sWidth + padding * 2;
-  // } else {
-  //   if (Math.abs(sWidth - width) >= 2 * padding + 1) {
-  //     width = width - padding;
-  //   }
-  // }
-  // if (sHeight > height) {
-  //   ty = (sHeight - height) / 2 + padding;
-  height = sHeight + padding * 2;
-  // }
-
-  // width =
-  log.info(`Calculated bounds: ${width}x${height}`);
-  configureSvgSize(svgElem, height, width, useMaxWidth);
-
-  // Ensure the viewBox includes the whole svgBounds area with extra space for padding
-  // const vBox = `0 0 ${width} ${height}`;
-  const vBox = `${svgBounds.x - padding} ${svgBounds.y - padding} ${
-    svgBounds.width + 2 * padding
-  } ${svgBounds.height + 2 * padding}`;
-  log.info(
-    'Graph.label',
-    graph._label,
-    'swidth',
-    sWidth,
-    'sheight',
-    sHeight,
-    'width',
-    width,
-    'height',
-    height,
-
-    'vBox',
-    vBox
-  );
-  svgElem.attr('viewBox', vBox);
-  // svgElem.select('g').attr('transform', `translate(${tx}, ${ty})`);
-};
-
-=======
->>>>>>> d78adc6f
 export const initIdGenerator = class iterator {
   constructor(deterministic, seed) {
     this.deterministic = deterministic;
@@ -951,18 +866,12 @@
   hash: any;
 }
 
-/**
- *
- * @param error
- */
+/** @param error */
 export function isDetailedError(error: unknown): error is DetailedError {
   return 'str' in error;
 }
 
-/**
- *
- * @param error
- */
+/** @param error */
 export function getErrorMessage(error: unknown): string {
   if (error instanceof Error) return error.message;
   return String(error);
