/**
 * Web page integration module for the mermaid framework. It uses the mermaidAPI for mermaid
 * functionality and to render the diagrams to svg code.
 */
import { MermaidConfig } from './config.type';
import { log } from './logger';
import utils from './utils';
import { mermaidAPI } from './mermaidAPI';
import { isDetailedError } from './utils';

/**
 * ## init
 *
 * Function that goes through the document to find the chart definitions in there and render them.
 *
 * The function tags the processed attributes with the attribute data-processed and ignores found
 * elements with the attribute already set. This way the init function can be triggered several times.
 *
 * Optionally, `init` can accept in the second argument one of the following:
 *
 * - A DOM Node
 * - An array of DOM nodes (as would come from a jQuery selector)
 * - A W3C selector, a la `.mermaid`
 *
 * ```mermaid
 * graph LR;
 *  a(Find elements)-->b{Processed}
 *  b-->|Yes|c(Leave element)
 *  b-->|No |d(Transform)
 * ```
 *
 * Renders the mermaid diagrams
 *
 * @param config
 * @param nodes
 * @param callback
 */
const init = function (
  config?: MermaidConfig,
  // eslint-disable-next-line no-undef
  nodes?: string | HTMLElement | NodeListOf<HTMLElement>,
  // eslint-disable-next-line @typescript-eslint/ban-types
  callback?: Function
) {
  try {
    initThrowsErrors(config, nodes, callback);
  } catch (e) {
    log.warn('Syntax Error rendering');
    if (isDetailedError(e)) {
      log.warn(e.str);
    }
    if (mermaid.parseError) {
      mermaid.parseError(e);
    }
  }
};

const initThrowsErrors = function (
  config?: MermaidConfig,
  // eslint-disable-next-line no-undef
  nodes?: string | HTMLElement | NodeListOf<HTMLElement>,
  // eslint-disable-next-line @typescript-eslint/ban-types
  callback?: Function
) {
  const conf = mermaidAPI.getConfig();
  // console.log('Starting rendering diagrams (init) - mermaid.init', conf);
  if (config) {
    // This is a legacy way of setting config. It is not documented and should be removed in the future.
    // @ts-ignore: TODO Fix ts errors
    mermaid.sequenceConfig = config;
  }

  // if last argument is a function this is the callback function
  log.debug(`${!callback ? 'No ' : ''}Callback function found`);
  let nodesToProcess: ArrayLike<HTMLElement>;
  if (typeof nodes === 'undefined') {
    nodesToProcess = document.querySelectorAll('.mermaid');
  } else if (typeof nodes === 'string') {
    nodesToProcess = document.querySelectorAll(nodes);
  } else if (nodes instanceof HTMLElement) {
    nodesToProcess = [nodes];
  } else if (nodes instanceof NodeList) {
    nodesToProcess = nodes;
  } else {
    throw new Error('Invalid argument nodes for mermaid.init');
  }

  log.debug(`Found ${nodesToProcess.length} diagrams`);
  if (typeof config?.startOnLoad !== 'undefined') {
    log.debug('Start On Load: ' + config?.startOnLoad);
    mermaidAPI.updateSiteConfig({ startOnLoad: config?.startOnLoad });
  }

  const idGenerator = new utils.initIdGenerator(conf.deterministicIds, conf.deterministicIDSeed);

  let txt;

  // element is the current div with mermaid class
  for (const element of Array.from(nodesToProcess)) {
    /*! Check if previously processed */
    if (element.getAttribute('data-processed')) {
      continue;
    }
    element.setAttribute('data-processed', 'true');

    const id = `mermaid-${idGenerator.next()}`;

    // Fetch the graph definition including tags
    txt = element.innerHTML;

    // transforms the html to pure text
    txt = utils
      .entityDecode(txt)
      .trim()
      .replace(/<br\s*\/?>/gi, '<br/>');

    const init = utils.detectInit(txt);
    if (init) {
      log.debug('Detected early reinit: ', init);
    }
    try {
      mermaidAPI.render(
        id,
        txt,
        (svgCode: string, bindFunctions?: (el: Element) => void) => {
          element.innerHTML = svgCode;
          if (typeof callback !== 'undefined') {
            callback(id);
          }
          if (bindFunctions) bindFunctions(element);
        },
        element
      );
    } catch (error) {
<<<<<<< HEAD
      log.warn('Catching Error (bootstrap)');
      // @ts-ignore: TODO Fix ts errors
=======
      log.warn('Catching Error (bootstrap)', error);
      // @ts-ignore
>>>>>>> d78adc6f
      // TODO: We should be throwing an error object.
      throw { error, message: error.str };
    }
  }
};

const initialize = function (config: MermaidConfig) {
  mermaidAPI.initialize(config);
};

/**
 * ##contentLoaded Callback function that is called when page is loaded. This functions fetches
 * configuration for mermaid rendering and calls init for rendering the mermaid diagrams on the page.
 */
const contentLoaded = function () {
  if (mermaid.startOnLoad) {
    const { startOnLoad } = mermaidAPI.getConfig();
    if (startOnLoad) {
      mermaid.init();
    }
  }
};

if (typeof document !== 'undefined') {
  /*!
   * Wait for document loaded before starting the execution
   */
  window.addEventListener('load', contentLoaded, false);
}

/**
 * ## setParseErrorHandler  Alternative to directly setting parseError using:
 *
 * ```js
 * mermaid.parseError = function(err,hash){=
 *   forExampleDisplayErrorInGui(err);  // do something with the error
 * };
 * ```
 *
 * This is provided for environments where the mermaid object can't directly have a new member added
 * to it (eg. dart interop wrapper). (Initially there is no parseError member of mermaid).
 *
 * @param {function (err, hash)} newParseErrorHandler New parseError() callback.
 */
const setParseErrorHandler = function (newParseErrorHandler: (err: any, hash: any) => void) {
  mermaid.parseError = newParseErrorHandler;
};

const parse = (txt: string) => {
  return mermaidAPI.parse(txt, mermaid.parseError);
};

const mermaid: {
  startOnLoad: boolean;
  diagrams: any;
  // eslint-disable-next-line @typescript-eslint/ban-types
  parseError?: Function;
  mermaidAPI: typeof mermaidAPI;
  parse: typeof parse;
  render: typeof mermaidAPI.render;
  init: typeof init;
  initThrowsErrors: typeof initThrowsErrors;
  initialize: typeof initialize;
  contentLoaded: typeof contentLoaded;
  setParseErrorHandler: typeof setParseErrorHandler;
} = {
  startOnLoad: true,
  diagrams: {},
  mermaidAPI,
  parse,
  render: mermaidAPI.render,
  init,
  initThrowsErrors,
  initialize,
  parseError: undefined,
  contentLoaded,
  setParseErrorHandler,
};

export default mermaid;<|MERGE_RESOLUTION|>--- conflicted
+++ resolved
@@ -14,7 +14,8 @@
  * Function that goes through the document to find the chart definitions in there and render them.
  *
  * The function tags the processed attributes with the attribute data-processed and ignores found
- * elements with the attribute already set. This way the init function can be triggered several times.
+ * elements with the attribute already set. This way the init function can be triggered several
+ * times.
  *
  * Optionally, `init` can accept in the second argument one of the following:
  *
@@ -132,13 +133,8 @@
         element
       );
     } catch (error) {
-<<<<<<< HEAD
-      log.warn('Catching Error (bootstrap)');
+      log.warn('Catching Error (bootstrap)', error);
       // @ts-ignore: TODO Fix ts errors
-=======
-      log.warn('Catching Error (bootstrap)', error);
-      // @ts-ignore
->>>>>>> d78adc6f
       // TODO: We should be throwing an error object.
       throw { error, message: error.str };
     }
@@ -151,7 +147,8 @@
 
 /**
  * ##contentLoaded Callback function that is called when page is loaded. This functions fetches
- * configuration for mermaid rendering and calls init for rendering the mermaid diagrams on the page.
+ * configuration for mermaid rendering and calls init for rendering the mermaid diagrams on the
+ * page.
  */
 const contentLoaded = function () {
   if (mermaid.startOnLoad) {
