--- conflicted
+++ resolved
@@ -18,7 +18,6 @@
   return rectElem;
 };
 
-<<<<<<< HEAD
 export const drawPopup = function (elem, actor, minMenuWidth, textAttrs, forceMenus) {
 
   if (actor.links === undefined || actor.links === null || Object.keys(actor.links).length === 0) {
@@ -107,8 +106,6 @@
   return "var pu = document.getElementById('" + popid + "'); if (pu != null) { pu.style.display = 'none'; }";
 }
 
-=======
->>>>>>> 48b6a32f
 export const drawText = function (elem, textData) {
   let prevTextHeight = 0,
     textHeight = 0;
@@ -687,7 +684,6 @@
 
     const text = f
       .append('xhtml:div')
-<<<<<<< HEAD
       .style('display', 'table')
       .style('height', '100%')
       .style('width', '100%');
@@ -767,8 +763,6 @@
 
     const text = f
       .append('xhtml:div')
-=======
->>>>>>> 48b6a32f
       .style('display', 'table')
       .style('height', '100%')
       .style('width', '100%');
@@ -818,9 +812,6 @@
   insertClockIcon,
   getTextObj,
   getNoteRect,
-<<<<<<< HEAD
   popupMenu,
   popdownMenu
-=======
->>>>>>> 48b6a32f
 };