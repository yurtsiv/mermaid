--- conflicted
+++ resolved
@@ -36,14 +36,13 @@
 "flowchart"            {if(yy.lex.firstGraph()){this.begin("dir");}  return 'GRAPH';}
 "subgraph"            return 'subgraph';
 "end"\b\s*            return 'end';
-<<<<<<< HEAD
+
 "_self"               return 'LINK_TARGET';
 "_blank"              return 'LINK_TARGET';
 "_parent"             return 'LINK_TARGET';
 "_top"                return 'LINK_TARGET';
-=======
+
 <dir>(\r?\n)*\s*\n       {   this.popState();  return 'NODIR'; }
->>>>>>> b23988c9
 <dir>\s*"LR"             {   this.popState();  return 'DIR'; }
 <dir>\s*"RL"             {   this.popState();  return 'DIR'; }
 <dir>\s*"TB"             {   this.popState();  return 'DIR'; }
