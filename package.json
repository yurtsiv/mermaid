{
  "name": "mermaid",
  "version": "9.2.0-rc1",
  "description": "Markdownish syntax for generating flowcharts, sequence diagrams, class diagrams, gantt charts and git graphs.",
  "main": "dist/mermaid.core.mjs",
  "module": "dist/mermaid.core.mjs",
  "types": "dist/mermaid.d.ts",
  "type": "module",
  "exports": {
    ".": {
      "require": "./dist/mermaid.min.js",
      "import": "./dist/mermaid.core.mjs",
      "types": "./dist/mermaid.d.ts"
    },
    "./*": "./*"
  },
  "keywords": [
    "diagram",
    "markdown",
    "flowchart",
    "sequence diagram",
    "gantt",
    "class diagram",
    "git graph"
  ],
  "scripts": {
    "clean": "rimraf dist",
    "build:vite": "ts-node-esm .vite/build.ts",
    "build:esbuild": "node .esbuild/esbuild.cjs",
    "build:types": "tsc -p ./tsconfig.json --emitDeclarationOnly",
    "build:watch": "yarn build:code --watch",
    "build": "yarn clean; concurrently \"yarn build:vite\" \"yarn build:types\"",
    "dev": "concurrently \"yarn build:vite --watch\" \"ts-node-esm .vite/server\"",
    "docs:build": "ts-node-esm src/docs.mts",
    "docs:verify": "yarn docs:build --verify",
    "postbuild": "documentation build src/mermaidAPI.ts src/config.ts src/defaultConfig.ts --shallow -f md --markdown-toc false > src/docs/Setup.md && prettier --write src/docs/Setup.md",
    "release": "yarn build",
    "lint": "eslint --cache --ignore-path .gitignore . && yarn lint:jison && prettier --check .",
    "lint:fix": "eslint --fix --ignore-path .gitignore . && prettier --write .",
    "lint:jison": "ts-node-esm src/jison/lint.mts",
    "cypress": "cypress run",
    "cypress:open": "cypress open",
    "e2e": "start-server-and-test dev http://localhost:9000/ cypress",
<<<<<<< HEAD
    "e2e-upd": "yarn lint && jest e2e -u --config e2e/jest.config.js",
=======
>>>>>>> c93c7c75
    "ci": "vitest run",
    "test": "yarn lint && vitest run",
    "test:watch": "vitest --coverage --watch",
    "prepublishOnly": "yarn build && yarn test",
    "prepare": "concurrently \"husky install\" \"yarn build\"",
    "pre-commit": "lint-staged"
  },
  "repository": {
    "type": "git",
    "url": "https://github.com/mermaid-js/mermaid"
  },
  "author": "Knut Sveidqvist",
  "license": "MIT",
  "standard": {
    "ignore": [
      "**/parser/*.js",
      "dist/**/*.js",
      "cypress/**/*.js"
    ],
    "globals": [
      "page"
    ]
  },
  "dependencies": {
    "@braintree/sanitize-url": "^6.0.0",
    "d3": "^7.0.0",
    "dagre": "^0.8.5",
    "dagre-d3": "^0.6.4",
    "dompurify": "2.4.0",
    "fast-clone": "^1.5.13",
    "graphlib": "^2.1.8",
    "khroma": "^2.0.0",
    "lodash": "^4.17.21",
    "moment-mini": "^2.24.0",
    "non-layered-tidy-tree-layout": "^2.0.2",
    "stylis": "^4.1.2"
  },
  "devDependencies": {
    "@applitools/eyes-cypress": "^3.25.7",
    "@commitlint/cli": "^17.1.2",
    "@commitlint/config-conventional": "^17.0.0",
    "@types/d3": "^7.4.0",
    "@types/dompurify": "^2.3.4",
    "@types/eslint": "^8.4.6",
    "@types/express": "^4.17.13",
    "@types/jsdom": "^20.0.0",
<<<<<<< HEAD
    "@types/lodash": "^4.14.184",
=======
    "@types/lodash": "^4.14.185",
>>>>>>> c93c7c75
    "@types/prettier": "^2.7.0",
    "@types/stylis": "^4.0.2",
    "@typescript-eslint/eslint-plugin": "^5.37.0",
    "@typescript-eslint/parser": "^5.37.0",
    "@vitest/coverage-c8": "^0.23.2",
    "@vitest/ui": "^0.23.2",
    "concurrently": "^7.4.0",
    "coveralls": "^3.1.1",
    "cypress": "^10.0.0",
    "cypress-image-snapshot": "^4.0.1",
    "documentation": "13.2.0",
<<<<<<< HEAD
    "esbuild": "^0.15.6",
=======
    "esbuild": "^0.15.8",
>>>>>>> c93c7c75
    "eslint": "^8.23.1",
    "eslint-config-prettier": "^8.5.0",
    "eslint-plugin-cypress": "^2.12.1",
    "eslint-plugin-html": "^7.1.0",
    "eslint-plugin-jest": "^27.0.4",
    "eslint-plugin-jsdoc": "^39.3.6",
    "eslint-plugin-json": "^3.1.0",
    "eslint-plugin-markdown": "^3.0.0",
    "express": "^4.18.1",
    "globby": "^13.1.2",
    "husky": "^8.0.0",
    "identity-obj-proxy": "^3.0.0",
    "jison": "^0.4.18",
    "js-base64": "3.7.2",
    "jsdom": "^20.0.0",
    "lint-staged": "^13.0.0",
    "moment": "^2.23.0",
    "path-browserify": "^1.0.1",
    "prettier": "^2.7.1",
    "prettier-plugin-jsdoc": "^0.4.2",
    "remark": "^14.0.2",
    "rimraf": "^3.0.2",
    "start-server-and-test": "^1.12.6",
    "ts-node": "^10.9.1",
    "typescript": "^4.8.3",
    "unist-util-flatmap": "^1.0.0",
<<<<<<< HEAD
    "vite": "^3.0.9",
=======
>>>>>>> c93c7c75
    "vitest": "^0.23.1"
  },
  "resolutions": {
    "d3": "^7.0.0"
  },
  "files": [
    "dist"
  ],
  "sideEffects": [
    "**/*.css",
    "**/*.scss"
  ]
}<|MERGE_RESOLUTION|>--- conflicted
+++ resolved
@@ -41,10 +41,7 @@
     "cypress": "cypress run",
     "cypress:open": "cypress open",
     "e2e": "start-server-and-test dev http://localhost:9000/ cypress",
-<<<<<<< HEAD
     "e2e-upd": "yarn lint && jest e2e -u --config e2e/jest.config.js",
-=======
->>>>>>> c93c7c75
     "ci": "vitest run",
     "test": "yarn lint && vitest run",
     "test:watch": "vitest --coverage --watch",
@@ -91,11 +88,7 @@
     "@types/eslint": "^8.4.6",
     "@types/express": "^4.17.13",
     "@types/jsdom": "^20.0.0",
-<<<<<<< HEAD
-    "@types/lodash": "^4.14.184",
-=======
     "@types/lodash": "^4.14.185",
->>>>>>> c93c7c75
     "@types/prettier": "^2.7.0",
     "@types/stylis": "^4.0.2",
     "@typescript-eslint/eslint-plugin": "^5.37.0",
@@ -107,11 +100,7 @@
     "cypress": "^10.0.0",
     "cypress-image-snapshot": "^4.0.1",
     "documentation": "13.2.0",
-<<<<<<< HEAD
-    "esbuild": "^0.15.6",
-=======
     "esbuild": "^0.15.8",
->>>>>>> c93c7c75
     "eslint": "^8.23.1",
     "eslint-config-prettier": "^8.5.0",
     "eslint-plugin-cypress": "^2.12.1",
@@ -134,14 +123,12 @@
     "prettier-plugin-jsdoc": "^0.4.2",
     "remark": "^14.0.2",
     "rimraf": "^3.0.2",
+    "rollup": "^2.79.1",
     "start-server-and-test": "^1.12.6",
     "ts-node": "^10.9.1",
     "typescript": "^4.8.3",
     "unist-util-flatmap": "^1.0.0",
-<<<<<<< HEAD
     "vite": "^3.0.9",
-=======
->>>>>>> c93c7c75
     "vitest": "^0.23.1"
   },
   "resolutions": {
